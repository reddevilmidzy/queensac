--- conflicted
+++ resolved
@@ -22,12 +22,9 @@
 shuttle-axum = "0.55.0"
 shuttle-runtime = { version = "0.55.0", default-features = false } # see https://docs.shuttle.dev/docs/logs#default-tracing-subscriber
 validator = "0.20"
-<<<<<<< HEAD
 secrecy = { version = "0.8", features = ["serde"] }
-=======
 sqlx = { version = "0.8", features = ["runtime-tokio-rustls", "postgres", "chrono", "uuid"] }
 dotenv = "0.15"
->>>>>>> 333fbeec
 
 [dev-dependencies]
 serial_test = "3.0.0"
