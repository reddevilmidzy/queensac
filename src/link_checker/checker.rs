use crate::{GitHubUrl, RepoManager};
use url::Url;

pub struct LinkChecker {
    client: reqwest::Client,
}

impl LinkChecker {
    /// Creates a `LinkChecker` with an HTTP client configured to use a 5-second timeout and no redirects.
    ///
    /// # Returns
    ///
    /// `Ok(LinkChecker)` with the configured `reqwest::Client`, or `Err(reqwest::Error)` if building the client fails.
    ///
    /// # Examples
    ///
    /// ```
    /// use queensac::LinkChecker;
    ///
    /// let checker = LinkChecker::new().expect("failed to build LinkChecker");
    /// ```
    pub fn new() -> Result<Self, reqwest::Error> {
        let client = reqwest::Client::builder()
            .timeout(std::time::Duration::from_secs(5))
            .redirect(reqwest::redirect::Policy::none())
            .build()?;

        Ok(LinkChecker { client })
    }

    /// Checks a URL and classifies its link status.
    ///
    /// Sends an HTTP GET to the given URL (with internal retrying) and returns whether the link is valid,
    /// redirects (with the redirect target), is invalid (with a short reason), or indicates a GitHub file
    /// move discovered from a 404 on github.com.
    ///
    /// # Examples
    ///
    /// ```
    /// use std::time::Duration;
    /// use queensac::{LinkChecker, LinkCheckResult};
    ///
    /// // Example requires a runtime; create one and run the async call.
    /// let rt = tokio::runtime::Runtime::new().unwrap();
    /// rt.block_on(async {
    ///     let checker = LinkChecker::default();
    ///     let result = checker.check_link("https://example.com").await;
    ///     match result {
    ///         LinkCheckResult::Valid => println!("valid"),
    ///         LinkCheckResult::Redirect(target) => println!("redirect -> {}", target),
    ///         LinkCheckResult::Invalid(reason) => println!("invalid: {}", reason),
    ///         LinkCheckResult::GitHubFileMoved(new_path) => println!("moved: {}", new_path),
    ///     }
    /// });
    /// ```
    ///
    /// # Returns
    ///
    /// `LinkCheckResult` indicating the check outcome:
    /// - `Valid` if the URL resolves successfully or only performs a trivial redirect,
    /// - `Redirect(String)` with the redirect target for nontrivial redirects,
    /// - `Invalid(String)` with a brief diagnostic message for HTTP errors, request failures, or retry exhaustion,
    /// - `GitHubFileMoved(String)` when a GitHub 404 is resolved to a new file location discovered in the repository.
    pub async fn check_link(&self, url: &str) -> LinkCheckResult {
        let mut attempts = 3;
        while attempts > 0 {
            match self.client.get(url).send().await {
                Ok(res) => {
                    let status = res.status();
                    if status.is_success() {
                        return LinkCheckResult::Valid;
                    } else if status.is_redirection() {
                        if let Some(redirect_url) = res.headers().get("location")
                            && let Ok(redirect_str) = redirect_url.to_str()
                        {
                            if is_trivial_redirect(url, redirect_str) {
                                return LinkCheckResult::Valid;
                            }
                            return LinkCheckResult::Redirect(redirect_str.to_string());
                        }
                        return LinkCheckResult::Valid;
                    } else if status.as_u16() == 404 && is_github_url(url) {
                        return handle_github_404(url);
                    } else {
                        return LinkCheckResult::Invalid(format!("HTTP status code: {status}"));
                    }
                }
                Err(e) => {
                    if attempts == 1 {
                        return LinkCheckResult::Invalid(format!("Request error: {e}"));
                    }
                }
            }
            attempts -= 1;
            tokio::time::sleep(tokio::time::Duration::from_secs(1)).await;
        }
        LinkCheckResult::Invalid("Max retries exceeded".to_string())
    }
}

impl Default for LinkChecker {
    /// Creates a default LinkChecker configured with a ready-to-use HTTP client.
    ///
    /// Panics if the internal HTTP client cannot be constructed.
    ///
    /// # Examples
    ///
    /// ```
    /// use queensac::LinkChecker;
    ///
    /// let checker = LinkChecker::default();
    /// // `checker` is ready to use for link checks.
    /// ```
    fn default() -> Self {
        Self::new().expect("failed to create LinkChecker client")
    }
}

#[derive(Debug, Eq, PartialEq)]
pub enum LinkCheckResult {
    Valid,
    Redirect(String),
    Invalid(String),
    GitHubFileMoved(String),
}

<<<<<<< HEAD
fn is_github_url(url: &str) -> bool {
    Url::parse(url)
        .ok()
        .and_then(|u| {
            u.host_str()
                .map(|h| h == "github.com" || h.ends_with(".github.com"))
        })
        .unwrap_or(false)
}

/// Handles GitHub 404 errors by attempting to find the current file location
=======
/// Attempts to resolve a GitHub 404 by locating the file's current path in the repository.
///
/// Parses the provided GitHub URL, clones or accesses the repository, and searches for the file's current location.
///
/// # Parameters
///
/// - `url`: The GitHub URL (file path) that returned a 404.
///
/// # Returns
///
/// - `LinkCheckResult::GitHubFileMoved(new_path)` if the file was found at a new path inside the repository.
/// - `LinkCheckResult::Invalid(...)` with a descriptive message if the URL is not a valid GitHub URL, the repository could not be accessed or cloned, the file does not exist in the repository, or an error occurred while searching.
///
>>>>>>> 381a511c
fn handle_github_404(url: &str) -> LinkCheckResult {
    let parsed = match GitHubUrl::parse(url) {
        Some(parsed) => parsed,
        None => {
            return LinkCheckResult::Invalid(format!("Invalid GitHub URL format: {url}"));
        }
    };

    let repo_manager = match RepoManager::from_github_url(&parsed) {
        Ok(repo_manager) => repo_manager,
        Err(e) => {
            return LinkCheckResult::Invalid(format!("Error cloning repository: {e}"));
        }
    };

    match repo_manager.find_current_location(&parsed) {
        Ok(Some(new_path)) => LinkCheckResult::GitHubFileMoved(new_path.to_string()),
        Ok(None) => LinkCheckResult::Invalid(format!("File not found in repository: {url}")),
        Err(e) => LinkCheckResult::Invalid(format!("Error finding file location: {e}")),
    }
}

/// Determines whether a redirect URL is a trivial change from the original URL.
///
/// A trivial redirect preserves scheme, host, port, and query, and differs only by an
/// optional trailing slash on the path.
///
/// # Returns
///
/// `true` if the redirect is trivial (same scheme, host, port, and query, and the path differs only by a trailing slash), `false` otherwise.
fn is_trivial_redirect(original: &str, redirect: &str) -> bool {
    let orig_url = match Url::parse(original) {
        Ok(url) => url,
        Err(_) => return false,
    };

    let redirect_url = match Url::parse(redirect) {
        Ok(url) => url,
        Err(_) => return false,
    };

    if orig_url.scheme() != redirect_url.scheme()
        || orig_url.host() != redirect_url.host()
        || orig_url.port() != redirect_url.port()
    {
        return false;
    }

    if orig_url.query() != redirect_url.query() {
        return false;
    }

    let orig_path = orig_url.path();
    let redirect_path = redirect_url.path();

    redirect_path == format!("{}/", orig_path.trim_end_matches('/'))
        || redirect_path == orig_path.trim_end_matches('/')
}

#[cfg(test)]
mod tests {
    use super::*;

    #[tokio::test]
    async fn validate_link() {
        let link_checker = LinkChecker::default();
        let link = "https://redddy.ai";
        assert!(matches!(
            link_checker.check_link(link).await,
            LinkCheckResult::Invalid(_)
        ));
        let link = "https://lazypazy.tistory.com";
        assert_eq!(link_checker.check_link(link).await, LinkCheckResult::Valid);
    }

    #[tokio::test]
    async fn change_organization_name() {
        let link_checker = LinkChecker::default();
        let link = "https://github.com/Bibimbap-Team/git-playground";
        assert_eq!(
            link_checker.check_link(link).await,
            LinkCheckResult::Redirect("https://github.com/Coduck-Team/git-playground".to_string())
        );
    }

    #[tokio::test]
    async fn change_branch_name() {
        let link_checker = LinkChecker::default();
        let link = "https://github.com/reddevilmidzy/kingsac/tree/forever";
        assert_eq!(
            link_checker.check_link(link).await,
            LinkCheckResult::Redirect(
                "https://github.com/reddevilmidzy/kingsac/tree/lie".to_string()
            )
        );
    }

    #[tokio::test]
    async fn change_repository_name() {
        let link_checker = LinkChecker::default();
        let link = "https://github.com/reddevilmidzy/test-queensac";
        assert_eq!(
            link_checker.check_link(link).await,
            LinkCheckResult::Redirect("https://github.com/reddevilmidzy/kingsac".to_string())
        );
    }

    #[tokio::test]
    async fn check_redirect_url() {
        let link_checker = LinkChecker::default();
        let link = "https://gluesql.org/docs";
        assert_eq!(
            link_checker.check_link(link).await,
            LinkCheckResult::Valid,
            "check trivial redirect"
        );
        let link = "https://gluesql.org/docs/";
        assert_eq!(
            link_checker.check_link(link).await,
            LinkCheckResult::Valid,
            "check trivial redirect"
        );
    }

    #[test]
    fn test_is_trivial_redirect() {
        // Basic trailing slash cases
        assert!(is_trivial_redirect(
            "https://example.com",
            "https://example.com/"
        ));
        assert!(is_trivial_redirect(
            "https://example.com/",
            "https://example.com"
        ));

        // Multiple trailing slashes should not be considered trivial
        assert!(!is_trivial_redirect(
            "https://example.com",
            "https://example.com//"
        ));

        // Different paths should not be trivial
        assert!(!is_trivial_redirect(
            "https://example.com/docs",
            "https://example.com/guides"
        ));

        // Query parameters should not affect trivial redirect detection
        assert!(is_trivial_redirect(
            "https://example.com?q=test",
            "https://example.com/?q=test"
        ));

        // Different query parameters should not be trivial
        assert!(!is_trivial_redirect(
            "https://example.com/?q=test",
            "https://example.com/?q=test&p=1"
        ));

        // Different ports should not be trivial
        assert!(!is_trivial_redirect(
            "https://example.com:8080",
            "https://example.com:8081"
        ));
    }

    #[test]
    fn test_is_github_url() {
        // GitHub URLs should be detected correctly
        assert!(is_github_url("https://github.com/reddevilmidzy/queensac"));
        assert!(is_github_url(
            "https://github.com/reddevilmidzy/queensac/blob/main/src/main.rs"
        ));
    }

    #[test]
    fn test_is_not_github_url() {
        // GitHub URLs should not be detected incorrectly
        assert!(!is_github_url("https://example.com"));
        assert!(!is_github_url("https://example.com/docs"));
        assert!(!is_github_url("https://notgithub.com"))
    }
}<|MERGE_RESOLUTION|>--- conflicted
+++ resolved
@@ -124,7 +124,6 @@
     GitHubFileMoved(String),
 }
 
-<<<<<<< HEAD
 fn is_github_url(url: &str) -> bool {
     Url::parse(url)
         .ok()
@@ -135,8 +134,6 @@
         .unwrap_or(false)
 }
 
-/// Handles GitHub 404 errors by attempting to find the current file location
-=======
 /// Attempts to resolve a GitHub 404 by locating the file's current path in the repository.
 ///
 /// Parses the provided GitHub URL, clones or accesses the repository, and searches for the file's current location.
@@ -149,8 +146,6 @@
 ///
 /// - `LinkCheckResult::GitHubFileMoved(new_path)` if the file was found at a new path inside the repository.
 /// - `LinkCheckResult::Invalid(...)` with a descriptive message if the URL is not a valid GitHub URL, the repository could not be accessed or cloned, the file does not exist in the repository, or an error occurred while searching.
-///
->>>>>>> 381a511c
 fn handle_github_404(url: &str) -> LinkCheckResult {
     let parsed = match GitHubUrl::parse(url) {
         Some(parsed) => parsed,
